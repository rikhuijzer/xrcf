use crate::ir::block::Block;
<<<<<<< HEAD
use crate::ir::Blocks;
=======
use crate::ir::BlockName;
>>>>>>> 062cb5e5
use crate::ir::GuardedBlock;
use crate::ir::Op;
use crate::ir::UnsetBlock;
use std::fmt::Display;
use std::fmt::Formatter;
use std::sync::Arc;
use std::sync::RwLock;

/// A list of blocks.
pub struct Region {
    /// Blocks in the region.
    ///
    /// This field is an `Arc<RwLock<...>>` because the parser may read the
    /// blocks before the region is fully constructed.
    blocks: Blocks,
    // This field does not have to be an `Arc<RwLock<..>>` because the `Region`
    // is shared via `Arc<RwLock<..>>`.
    parent: Option<Arc<RwLock<dyn Op>>>,
}

/// Set fresh block labels for all blocks in the region.
///
/// This happens before the individual blocks are printed since some operands
/// will point to blocks that occur later. If we would refresh the name during
/// printing of the block (like we do with ssa variables), then the operands
/// would print outdated names.
fn set_fresh_block_labels(blocks: &Vec<Arc<RwLock<Block>>>) {
    let mut label_index: usize = 1;
    for block in blocks.iter() {
        let block = block.try_read().unwrap();
        let label_prefix = block.label_prefix();
        let label = block.label();
        let label_read = label.try_read().unwrap();
        match &*label_read {
            BlockName::Name(_name) => {
                drop(label_read);
                let new = format!("{label_prefix}bb{label_index}");
                let new = BlockName::Name(new);
                block.set_label(new);
                label_index += 1;
            }
            BlockName::Unnamed => {}
            BlockName::Unset => {
                drop(label_read);
                let new = format!("{label_prefix}bb{label_index}");
                let new = BlockName::Name(new);
                block.set_label(new);
                label_index += 1;
            }
        }
    }
}

impl Region {
    pub fn new(blocks: Blocks, parent: Option<Arc<RwLock<dyn Op>>>) -> Self {
        Self { blocks, parent }
    }
    pub fn blocks(&self) -> Blocks {
        self.blocks.clone()
    }
    pub fn block(&self, index: usize) -> Arc<RwLock<Block>> {
        self.blocks.vec().try_read().unwrap()[index].clone()
    }
    pub fn parent(&self) -> Option<Arc<RwLock<dyn Op>>> {
        self.parent.clone()
    }
    pub fn ops(&self) -> Vec<Arc<RwLock<dyn Op>>> {
        let mut result = Vec::new();
        let blocks = self.blocks();
        let blocks = blocks.vec();
        let blocks = blocks.try_read().unwrap();
        for block in blocks.iter() {
            let ops = block.ops();
            let ops = ops.read().unwrap();
            for op in ops.iter() {
                result.push(op.clone());
            }
        }
        result
    }
    /// Return the index of `block` in `self`.
    ///
    /// Returns `None` if `block` is not found in `self`.
    pub fn index_of(&self, block: &Block) -> Option<usize> {
        self.blocks().index_of(block)
    }
    pub fn is_empty(&self) -> bool {
        let blocks = self.blocks();
        let blocks = blocks.vec();
        let blocks = blocks.try_read().unwrap();
        blocks.is_empty()
    }
    pub fn set_blocks(&mut self, blocks: Blocks) {
        self.blocks = blocks;
    }
    pub fn add_empty_block(&self) -> UnsetBlock {
        let block = Block::default();
        let block = Arc::new(RwLock::new(block));
        let blocks = self.blocks();
        let blocks = blocks.vec();
        let mut blocks = blocks.try_write().unwrap();
        blocks.push(block.clone());
        UnsetBlock::new(block)
    }
    pub fn add_empty_block_before(&self, block: Arc<RwLock<Block>>) -> UnsetBlock {
        let index = self.index_of(&block.try_read().unwrap()).unwrap();

        let new = Block::default();
        let new = Arc::new(RwLock::new(new));
        let blocks = self.blocks();
        let mut blocks = blocks.try_write().unwrap();
        blocks.insert(index, new.clone());
        UnsetBlock::new(new)
    }
    pub fn set_parent(&mut self, parent: Option<Arc<RwLock<dyn Op>>>) {
        self.parent = parent;
    }
    pub fn display(&self, f: &mut Formatter<'_>, indent: i32) -> std::fmt::Result {
        write!(f, " {{\n")?;
        let blocks = self.blocks();
        let blocks = blocks.vec();
        let blocks = blocks.try_read().unwrap();
        set_fresh_block_labels(&blocks);
        for block in blocks.iter() {
            let block = block.try_read().unwrap();
            block.display(f, indent + 1)?;
        }
        let spaces = crate::ir::spaces(indent);
        write!(f, "{spaces}}}")
    }
    /// Find a unique name for a block (for example, `bb2`).
    pub fn unique_block_name(&self) -> String {
        let blocks = self.blocks();
        let blocks = blocks.vec();
        let blocks = blocks.try_read().unwrap();
        let mut new_name: i32 = 0;
        for block in blocks.iter() {
            let block = block.try_read().unwrap();
            let label = block.label();
            let label = label.try_read().unwrap();
            match &*label {
                BlockName::Name(name) => {
                    let name = name.trim_start_matches("bb").trim_start_matches("^bb");
                    if let Ok(num) = name.parse::<i32>() {
                        // Ensure the new name is greater than any existing name.
                        // This makes the output a bit clearer.
                        new_name = new_name.max(num);
                    }
                }
                BlockName::Unset => {}
                BlockName::Unnamed => {}
            }
        }
        new_name += 1;
        format!("^bb{new_name}")
    }
}

impl Display for Region {
    fn fmt(&self, f: &mut Formatter<'_>) -> std::fmt::Result {
        self.display(f, 0)
    }
}

impl Default for Region {
    fn default() -> Self {
        Self {
            blocks: Blocks::new(Arc::new(RwLock::new(vec![]))),
            parent: None,
        }
    }
}

pub trait GuardedRegion {
    fn add_empty_block(&self) -> UnsetBlock;
<<<<<<< HEAD
    fn blocks(&self) -> Blocks;
=======
    fn add_empty_block_before(&self, block: Arc<RwLock<Block>>) -> UnsetBlock;
    fn blocks(&self) -> Arc<RwLock<Vec<Arc<RwLock<Block>>>>>;
>>>>>>> 062cb5e5
    fn display(&self, f: &mut Formatter<'_>, indent: i32) -> std::fmt::Result;
    fn ops(&self) -> Vec<Arc<RwLock<dyn Op>>>;
    fn set_blocks(&self, blocks: Blocks);
    fn set_parent(&self, parent: Option<Arc<RwLock<dyn Op>>>);
    fn unique_block_name(&self) -> String;
}

impl GuardedRegion for Arc<RwLock<Region>> {
    fn add_empty_block(&self) -> UnsetBlock {
        self.try_read().unwrap().add_empty_block()
    }
    fn add_empty_block_before(&self, block: Arc<RwLock<Block>>) -> UnsetBlock {
        self.try_read().unwrap().add_empty_block_before(block)
    }
    fn blocks(&self) -> Blocks {
        self.try_read().unwrap().blocks()
    }
    fn display(&self, f: &mut Formatter<'_>, indent: i32) -> std::fmt::Result {
        self.try_read().unwrap().display(f, indent)
    }
    fn ops(&self) -> Vec<Arc<RwLock<dyn Op>>> {
        self.try_read().unwrap().ops()
    }
    fn set_blocks(&self, blocks: Blocks) {
        self.try_write().unwrap().set_blocks(blocks);
    }
    fn set_parent(&self, parent: Option<Arc<RwLock<dyn Op>>>) {
        self.try_write().unwrap().set_parent(parent);
    }
    fn unique_block_name(&self) -> String {
        self.try_read().unwrap().unique_block_name()
    }
}<|MERGE_RESOLUTION|>--- conflicted
+++ resolved
@@ -1,9 +1,6 @@
 use crate::ir::block::Block;
-<<<<<<< HEAD
 use crate::ir::Blocks;
-=======
 use crate::ir::BlockName;
->>>>>>> 062cb5e5
 use crate::ir::GuardedBlock;
 use crate::ir::Op;
 use crate::ir::UnsetBlock;
@@ -179,12 +176,8 @@
 
 pub trait GuardedRegion {
     fn add_empty_block(&self) -> UnsetBlock;
-<<<<<<< HEAD
-    fn blocks(&self) -> Blocks;
-=======
     fn add_empty_block_before(&self, block: Arc<RwLock<Block>>) -> UnsetBlock;
     fn blocks(&self) -> Arc<RwLock<Vec<Arc<RwLock<Block>>>>>;
->>>>>>> 062cb5e5
     fn display(&self, f: &mut Formatter<'_>, indent: i32) -> std::fmt::Result;
     fn ops(&self) -> Vec<Arc<RwLock<dyn Op>>>;
     fn set_blocks(&self, blocks: Blocks);
